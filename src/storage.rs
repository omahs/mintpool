--- conflicted
+++ resolved
@@ -1,7 +1,7 @@
 use crate::config::Config;
+use crate::types::{Premint, PremintTypes};
 use eyre::WrapErr;
 use sqlx::{Row, SqlitePool};
-use crate::premints::PremintTypes;
 
 async fn init_db(config: &Config) -> SqlitePool {
     let expect_msg =
@@ -107,13 +107,9 @@
 
 #[cfg(test)]
 mod test {
-<<<<<<< HEAD
-    use crate::config::Config;
-    use crate::premints::PremintTypes;
-=======
     use crate::config::{ChainInclusionMode, Config};
->>>>>>> fbeda79d
     use crate::storage::PremintStorage;
+    use crate::types::{Premint, PremintTypes};
 
     #[tokio::test]
     async fn test_insert_and_get() {
